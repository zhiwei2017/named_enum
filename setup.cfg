[bumpversion]
<<<<<<< HEAD
current_version = 1.1.0
=======
current_version = 1.2.0
>>>>>>> f4e1429e
commit = True
tag = False

[bumpversion:file:./named_enum/version.py]

[flake8]
ignore = F401,E501
select = B,C,E,F,W,T4
max-line-length = 99
max-complexity = 18
exclude = 
	.git,
	__pycache__

[mypy]
ignore_missing_imports = false

[tool:pytest]
doctest_encoding = latin1
testpaths = tests
addopts = 
	--verbose
	--doctest-modules
	--doctest-glob=tests/*.txt
	--cov=./named_enum
	--cov-report=xml

[aliases]
test = pytest<|MERGE_RESOLUTION|>--- conflicted
+++ resolved
@@ -1,9 +1,5 @@
 [bumpversion]
-<<<<<<< HEAD
-current_version = 1.1.0
-=======
 current_version = 1.2.0
->>>>>>> f4e1429e
 commit = True
 tag = False
 
@@ -14,7 +10,7 @@
 select = B,C,E,F,W,T4
 max-line-length = 99
 max-complexity = 18
-exclude = 
+exclude =
 	.git,
 	__pycache__
 
@@ -24,7 +20,7 @@
 [tool:pytest]
 doctest_encoding = latin1
 testpaths = tests
-addopts = 
+addopts =
 	--verbose
 	--doctest-modules
 	--doctest-glob=tests/*.txt
