--- conflicted
+++ resolved
@@ -1,6 +1,2 @@
 """Define the version of the web service"""
-<<<<<<< HEAD
-__version__ = "1.1.0"
-=======
-__version__ = "1.2.0"
->>>>>>> f4e1429e
+__version__ = "1.2.0"